"""Room acoustic parameters
"""
import re
import numpy as np


def reverberation_time_linear_regression(
        energy_decay_curve, T='T20', return_intercept=False):
    """Estimate the reverberation time from a given energy decay curve.

    The linear regression is performed using least squares error minimization
    according to the ISO standard 3382 [#]_.

    Parameters
    ----------
    energy_decay_curve : ndarray, double
        Energy decay curve. The time needs to be the arrays last dimension.
    times : ndarray, double
        Time vector corresponding to each sample of the EDC.
    T : 'T20', 'T30', 'T40', 'T50', 'T60', 'EDT', 'LDT'
        Decay interval to be used for the reverberation time extrapolation. EDT
        corresponds to the early decay time extrapolated from the interval
<<<<<<< HEAD
        (0, -10) dB, LDT corresponds to the late decay time extrapolated from
        the interval (-25, -35) dB.
=======
        ``[0, -10]`` dB, LDT corresponds to the late decay time extrapolated
        from the interval ``[-25, -35]`` dB.
>>>>>>> 3e4ead31
    normalize : bool, True
        Normalize the EDC to the steady state energy level

    Returns
    -------
    reverberation_time : double
        The reverberation time

    References
    ----------
    .. [#] ISO 3382, Acoustics - Measurement of the reverberation time of
           rooms with reference to other acoustical parameters.

    Examples
    --------

    Estimate the reverberation time from an energy decay curve.

    >>> import numpy as np
    >>> import pyfar as pf
    >>> import pyrato as ra
    >>> from pyrato.analytic import rectangular_room_rigid_walls
    ...
    >>> L = np.array([8, 5, 3])/10
    >>> source_pos = np.array([5, 3, 1.2])/10
    >>> receiver_pos = np.array([1, 1, 1.2])/10
    >>> rir, _ = rectangular_room_rigid_walls(
    ...     L, source_pos, receiver_pos,
    ...     reverberation_time=1, max_freq=1.5e3, n_samples=2**12,
    ...     speed_of_sound=343.9, samplingrate=3e3)
    >>> rir = rir/rir.time.max()
    ...
    >>> awgn = pf.signals.noise(
    ...     rir.n_samples, rms=10**(-50/20),
    ...     sampling_rate=rir.sampling_rate)
    >>> rir = rir + awgn
    ...
    >>> edc = ra.energy_decay_curve_chu_lundeby(rir)
    >>> t_20 = ra.reverberation_time_linear_regression(edc, 'T20')
    >>> t_20
    ...     array([0.99526253])

    """
    intervals = [20, 30, 40, 50, 60]

    if T == 'EDT':
        upper = -0.1
        lower = -10.1
    elif T == 'LDT':
        upper = -25.
        lower = -35.
    else:
        try:
            (int(re.findall(r'\d+', T)[0]) in intervals)
        except IndexError:
            raise ValueError(
                "{} is not a valid interval for the regression.".format(T))

        upper = -5
        lower = -np.double(re.findall(r'\d+', T)) + upper

    edcs_db = 10*np.log10(np.abs(energy_decay_curve.time))
    times = energy_decay_curve.times

    reverberation_times = np.zeros(energy_decay_curve.cshape, dtype=float)
    intercepts = np.zeros(energy_decay_curve.cshape, dtype=float)

    for ch in np.ndindex(energy_decay_curve.cshape):
        edc_db = edcs_db[ch]
        idx_upper = np.nanargmin(np.abs(upper - edc_db))
        idx_lower = np.nanargmin(np.abs(lower - edc_db))

        A = np.vstack(
            [times[idx_upper:idx_lower], np.ones(idx_lower - idx_upper)]).T
        gradient, const = np.linalg.lstsq(
            A, edc_db[..., idx_upper:idx_lower], rcond=None)[0]

        reverberation_times[ch] = -60 / gradient
        intercepts[ch] = 10**(const/10)

    if return_intercept is True:
        return reverberation_times, intercepts
    else:
        return reverberation_times<|MERGE_RESOLUTION|>--- conflicted
+++ resolved
@@ -20,13 +20,8 @@
     T : 'T20', 'T30', 'T40', 'T50', 'T60', 'EDT', 'LDT'
         Decay interval to be used for the reverberation time extrapolation. EDT
         corresponds to the early decay time extrapolated from the interval
-<<<<<<< HEAD
-        (0, -10) dB, LDT corresponds to the late decay time extrapolated from
-        the interval (-25, -35) dB.
-=======
         ``[0, -10]`` dB, LDT corresponds to the late decay time extrapolated
         from the interval ``[-25, -35]`` dB.
->>>>>>> 3e4ead31
     normalize : bool, True
         Normalize the EDC to the steady state energy level
 
