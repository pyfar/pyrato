# -*- coding: utf-8 -*-

"""Signal processing related functions."""

import warnings

import pyfar as pf
import numpy as np


def find_impulse_response_start(
        impulse_response,
        threshold=20):
    """Find the start sample of an impulse response.

    The start sample is identified as the first sample which is below the
    ``threshold`` level relative to the maximum level of the impulse response.
    For room impulse responses, ISO 3382 [#]_ specifies a threshold of 20 dB.
    This function is primary intended to be used when processing room impulse
    responses.

    Parameters
    ----------
    impulse_response : pyfar.Signal
        The impulse response
    threshold : float, optional
        The threshold level in dB, by default 20, which complies with ISO 3382.

    Returns
    -------
    start_sample : numpy.ndarray, int
        Sample at which the impulse response starts

    Notes
    -----
    The function tries to estimate the PSNR in the IR based on the signal
    power in the last 10 percent of the IR. The automatic estimation may fail
    if the noise spectrum is not white or the impulse response contains
    non-linear distortions. If the PSNR is lower than the specified threshold,
    the function will issue a warning.

    References
    ----------
<<<<<<< HEAD
    .. [#] ISO 3382-1:2009-10, Acoustics - Measurement of the reverberation
           time of rooms with reference to other acoustical parameters. pp. 22
=======
    .. [#]  ISO 3382-1:2009-10, Acoustics - Measurement of the reverberation
            time of rooms with reference to other acoustical parameters. pp. 22
>>>>>>> 8d5d8514

    Examples
    --------
    Create a band-limited impulse shifted by 0.5 samples and estimate the
    starting sample of the impulse and plot.

    .. plot::

        >>> import pyfar as pf
        >>> import numpy as np
        >>> n_samples = 256
        >>> delay_samples = n_samples // 2 + 1/2
        >>> ir = pf.signals.impulse(n_samples)
        >>> ir = pf.dsp.linear_phase(ir, delay_samples, unit='samples')
        >>> start_samples = pf.dsp.find_impulse_response_start(ir)
        >>> ax = pf.plot.time(ir, unit='ms', label='impulse response', dB=True)
        >>> ax.axvline(
        ...     start_samples/ir.sampling_rate*1e3,
        ...     color='k', linestyle='-.', label='start sample')
        >>> ax.axhline(
        ...     20*np.log10(np.max(np.abs(ir.time)))-20,
        ...     color='k', linestyle=':', label='threshold')
        >>> ax.legend()

    Create a train of weighted impulses with levels below and above the
    threshold, serving as a very abstract room impulse response. The starting
    sample is identified as the last sample below the threshold relative to the
    maximum of the impulse response.

    .. plot::

        >>> import pyfar as pf
        >>> import numpy as np
        >>> n_samples = 64
        >>> delays = np.array([14, 22, 26, 30, 33])
        >>> amplitudes = np.array([-35, -22, -6, 0, -9], dtype=float)
        >>> ir = pf.signals.impulse(n_samples, delays, 10**(amplitudes/20))
        >>> ir.time = np.sum(ir.time, axis=0)
        >>> start_sample_est = pf.dsp.find_impulse_response_start(
        ...     ir, threshold=20)
        >>> ax = pf.plot.time(
        ...     ir, dB=True, unit='samples',
        ...     label=f'peak samples: {delays}')
        >>> ax.axvline(
        ...     start_sample_est, linestyle='-.', color='k',
        ...     label=f'ir start sample: {start_sample_est}')
        >>> ax.axhline(
        ...     20*np.log10(np.max(np.abs(ir.time)))-20,
        ...     color='k', linestyle=':', label='threshold')
        >>> ax.legend()
    """
    warnings.warn(
        "This function will be deprecated in version 0.5.0 "
        "Use pyfar.dsp.find_impulse_response_start instead",
        DeprecationWarning)

    return pf.dsp.find_impulse_response_start(impulse_response, threshold)


def find_impulse_response_maximum(
        impulse_response,
        threshold=20,
        noise_energy='auto'):
    """Find the maximum of an impulse response as argmax(h(t)).
    Performs an initial SNR check according to a defined threshold level in dB.

    Parameters
    ----------
    impulse_response : ndarray, double
        The impulse response
    threshold : double, optional
        Threshold SNR value in dB

    Returns
    -------
    max_sample : int
        Sample at which the impulse response starts

    Note
    ----
    The function tries to estimate the SNR in the IR based on the signal energy
    in the last 10 percent of the IR.

    """
    ir_squared = np.abs(impulse_response.time)**2

    mask_start = int(0.9*ir_squared.shape[-1])
    if noise_energy == 'auto':
        mask = np.arange(mask_start, ir_squared.shape[-1])
        noise = np.mean(np.take(ir_squared, mask, axis=-1), axis=-1)
    else:
        noise = noise_energy

    max_sample = np.argmax(ir_squared, axis=-1)
    max_value = np.max(ir_squared, axis=-1)

    if np.any(max_value < 10**(threshold/10) * noise) or \
            np.any(max_sample > mask_start):
        warnings.warn(
            "The SNR seems lower than the specified threshold value. Check "
            "if this is a valid impulse response with sufficient SNR.")

    return np.squeeze(max_sample)


def time_shift(signal, shift, circular_shift=True, unit='samples'):
    """Apply a time-shift to a signal.

    By default, the shift is performed as a cyclic shift on the time axis,
    potentially resulting in non-causal signals for negative shift values.
    Use the option ``circular_shift=False`` to pad with nan values instead,
    note that in this case the return type will be a ``pyfar.TimeData``.

    Parameters
    ----------
    signal : Signal
        The signal to be shifted
    shift : int, float
        The time-shift value. A positive value will result in right shift on
        the time axis (delaying of the signal), whereas a negative value
        yields a left shift on the time axis (non-causal shift to a earlier
        time). If a single value is given, the same time shift will be applied
        to each channel of the signal. Individual time shifts for each channel
        can be performed by passing an array matching the signals channel
        dimensions ``cshape``.
    unit : str, optional
        Unit of the shift variable, this can be either ``'samples'`` or ``'s'``
        for seconds. By default ``'samples'`` is used. Note that in the case
        of specifying the shift time in seconds, the value is rounded to the
        next integer sample value to perform the shift.
    circular_shift : bool, True
        Perform a circular or non-circular shift. If a non-circular shift is
        performed, the data will be padded with nan values at the respective
        beginning or ending of the data, corresponding to the number of samples
        the data is shifted. In this case, a ``pyfar.TimeData`` object is
        returned.


    Returns
    -------
    pyfar.Signal, pyfar.TimeData
        The time-shifted signal. If a circular shift is performed, the return
        value will be a ``pyfar.Signal``, in case of a non-circular shift, its
        type will be ``pyfar.TimeData``.

    Notes
    -----
    This function is primarily intended to be used when processing room impulse
    responses. When ``circular_shift=True``, the function input is passed into
    ``pyfar.dsp.time_shift``.

    Examples
    --------
    Perform a circular shift a set of ideal impulses stored in three different
    channels and plot the resulting signals

    .. plot::

        >>> import pyfar as pf
        >>> import pyrato as ra
        >>> import matplotlib.pyplot as plt
        >>> impulse = pf.signals.impulse(
        ...     32, amplitude=(1, 1.5, 1), delay=(14, 15, 16))
        >>> shifted = ra.time_shift(impulse, [-2, 0, 2])
        >>> pf.plot.use('light')
        >>> _, axs = plt.subplots(2, 1)
        >>> pf.plot.time(impulse, ax=axs[0])
        >>> pf.plot.time(shifted, ax=axs[1])
        >>> axs[0].set_title('Original signals')
        >>> axs[1].set_title('Shifted signals')
        >>> plt.tight_layout()

    Perform a non-circular shift a single impulse and plot the results.

    .. plot::

        >>> import pyfar as pf
        >>> import pyrato as ra
        >>> import matplotlib.pyplot as plt
        >>> impulse = pf.signals.impulse(32, delay=15)
        >>> shifted = ra.time_shift(impulse, -10, circular_shift=False)
        >>> pf.plot.use('light')
        >>> _, axs = plt.subplots(2, 1)
        >>> pf.plot.time(impulse, ax=axs[0])
        >>> pf.plot.time(shifted, ax=axs[1])
        >>> axs[0].set_title('Original signal')
        >>> axs[1].set_title('Shifted signal')
        >>> plt.tight_layout()

    """
    shift = np.atleast_1d(shift)
    if shift.size == 1:
        shift = np.ones(signal.cshape) * shift

    if unit == 's':
        shift_samples = np.round(shift*signal.sampling_rate).astype(int)
    elif unit == 'samples':
        shift_samples = shift.astype(int)
    else:
        raise ValueError(
            f"Unit is: {unit}, but has to be 'samples' or 's'.")

    shifted = pf.dsp.time_shift(signal, shift_samples, unit='samples')

    if circular_shift is False:
        # Convert to TimeData, as filling with nans will break Fourier trafos
        shifted = pf.TimeData(
            shifted.time,
            shifted.times,
            comment=shifted.comment)

        for ch in np.ndindex(shifted.cshape):
            if shift[ch] < 0:
                shifted.time[ch, shift_samples[ch]:] = np.nan
            else:
                shifted.time[ch, :shift_samples[ch]] = np.nan

    return shifted


def center_frequencies_octaves():
    """Return the octave center frequencies according to the IEC 61260:1:2014
    standard.
    Returns
    -------
    frequencies : ndarray, float
        Octave center frequencies
    """
    warnings.warn(
        "This function will be deprecated in version 0.5.0 "
        "Use pyfar.dsp.filter.fractional_octave_frequencies instead",
        DeprecationWarning)

    nominal, exact = pf.dsp.filter.fractional_octave_frequencies(
        1, (20, 20e3), return_cutoff=False)

    return nominal, exact


def center_frequencies_third_octaves():
    """Return the third octave center frequencies according
    to the ICE 61260:1:2014 standard.
    Returns
    -------
    frequencies : ndarray, float
        third octave center frequencies
    """
    warnings.warn(
        "This function will be deprecated in version 0.5.0 "
        "Use pyfar.dsp.filter.fractional_octave_frequencies instead",
        DeprecationWarning)

    nominal, exact = pf.dsp.filter.fractional_octave_frequencies(
        3, (20, 20e3), return_cutoff=False)

    return nominal, exact


def filter_fractional_octave_bands(
        signal, num_fractions,
        freq_range=(20.0, 20e3), order=6):
    """Apply a fractional octave filter to a signal.
    Filter bank implementation using second order sections of butterworth
    filters for increased numeric accuracy and stability.

    Parameters
    ----------
    signal : ndarray
        input signal to be filtered
    num_fractions : integer
        number of octave fractions
    order : integer, optional
        order of the butterworth filter

    Returns
    -------
    signal_filtered : ndarray
        Signal filtered into fractional octave bands.
    """
    warnings.warn(
        "This function will be deprecated in version 0.5.0 "
        "Use pyfar.dsp.filter.fractional_octave_bands instead",
        DeprecationWarning)

    return pf.dsp.filter.fractional_octave_bands(
        signal, num_fractions, freq_range=freq_range, order=order)


def estimate_noise_energy(
        data,
        interval=[0.9, 1.0],
        is_energy=False):
    """This function estimates the noise energy level of a given room impulse
    response. The noise is assumed to be Gaussian.

    Parameters
    ----------
    data: np.array
        The room impulse response with shape ``(..., n_samples)``.
    interval : tuple, float
        Defines the interval of the RIR to be evaluated for the estimation.
        The interval is relative to the length of the RIR ``0 = 0%, 1=100%``.
        By default ``(0.9, 1.0)``.
    is_energy: bool
        Defines if the data is already squared.

    Returns
    -------
    noise_energy : float
        The energy of the background noise.
    """

    energy_data = preprocess_rir(
        data,
        is_energy=is_energy,
        shift=False,
        channel_independent=False)

    return _estimate_noise_energy(energy_data.time, interval=interval)


def _estimate_noise_energy(
        energy_data,
        interval=[0.9, 1.0]):
    """This function estimates the noise energy level of a given room impulse
    response. The noise is assumed to be Gaussian.

    Parameters
    ----------
    data: np.array
        The room impulse response with shape ``(..., n_samples)``.
    interval : tuple, float
        Defines the interval of the RIR to be evaluated for the estimation.
        The interval is relative to the length of the RIR ``0 = 0%, 1=100%``.
        By default ``(0.9, 1.0)``.
    is_energy: bool
        Defines if the data is already squared.

    Returns
    -------
    noise_energy : float
        The energy of the background noise.
    """

    if np.any(energy_data) < 0:
        raise ValueError("Energy is negative, check your input signal.")

    region_start_idx = int(energy_data.shape[-1]*interval[0])
    region_end_idx = int(energy_data.shape[-1]*interval[1])
    mask = np.arange(region_start_idx, region_end_idx)
    noise_energy = np.nanmean(np.take(energy_data, mask, axis=-1), axis=-1)

    return noise_energy


def _smooth_rir(
        data,
        sampling_rate,
        smooth_block_length=0.075):
    """ Smoothens the RIR by averaging the data in an specified interval.

    Parameters
    ----------
    data : ndarray, double
        The room impulse response with dimension ``(..., n_samples)``.
    sampling_rate: integer
        Defines the sampling rate of the room impulse response.
    smooth_block_length : double
        Defines the block-length of the smoothing algorithm in seconds.

    Returns
    -------
    time_window_data : ndarray, double
        The smoothed RIR.
    time_vector_window : ndarray, double
        The respective time vector fitting the smoothed data.
    time_vector : ndarray, double
        The time vector fitting the original data.

    """
    data = np.atleast_2d(data)
    n_samples = data.shape[-1]
    n_samples_nan = np.count_nonzero(np.isnan(data), axis=-1)

    n_samples_per_block = int(np.round(smooth_block_length * sampling_rate, 0))
    n_blocks = np.asarray(
        np.floor((n_samples-n_samples_nan)/n_samples_per_block),
        dtype=int)

    n_blocks_min = int(np.min(n_blocks))
    n_samples_actual = int(n_blocks_min*n_samples_per_block)
    reshaped_array = np.reshape(
        data[..., :n_samples_actual],
        (-1, n_blocks_min, n_samples_per_block))
    time_window_data = np.mean(reshaped_array, axis=-1)

    # Use average time instances corresponding to the average energy level
    # instead of time for the first sample of the block
    time_vector_window = \
        ((0.5+np.arange(0, n_blocks_min)) * n_samples_per_block/sampling_rate)

    # Use the time corresponding to the sampling of the original data
    time_vector = (np.arange(0, n_samples))/sampling_rate

    return time_window_data, time_vector_window, time_vector


def preprocess_rir(
        data,
        is_energy=False,
        shift=False,
        channel_independent=False):
    """ Preprocess the room impulse response for further processing:
        - Square data
        - Shift the RIR to the first sample of the array, compensating for the
          delay of the time of arrival of the direct sound. The time shift is
          performed as a non-cyclic shift, adding numpy.nan values in the end
          of the RIR corresponding to the number of samples the data is
          shifted by.
        - The time shift can be done channel-independent or not.

    Parameters
    ----------
    data : ndarray, double
        The room impulse response with dimension (..., n_samples).
    is_energy : boolean
        Defines, if the data is already squared.
    shift : boolean
        Defines, if the silence at beginning of the RIR should be removed.
    channel_independent : boolean
        Defines, if the time shift is done channel-independent or not.

    Returns
    -------
    energy_data : ndarray, double
        The preprocessed RIR

    """
    times = data.times
    n_channels = np.prod(data.cshape)

    if shift:
        rir_start_idx = find_impulse_response_start(data)

        if channel_independent and not n_channels == 1:
            shift_samples = -rir_start_idx
        else:
            min_shift = np.amin(rir_start_idx)
            shift_samples = np.asarray(
                -min_shift * np.ones(data.cshape), dtype=int)

        result = time_shift(
            data, shift_samples, circular_shift=False)
    else:
        result = data

    if not is_energy:
        energy_data = np.abs(result.time)**2
    else:
        energy_data = result.time.copy()

    energy_data = pf.TimeData(energy_data, times)

    return energy_data


def peak_signal_to_noise_ratio(
        impulse_response,
        noise_power='auto',
        is_energy=False):
    """Calculate the peak-signal-to-noise-ratio of an impulse response.

    Parameters
    ----------
    impulse_response : pyfar.Signal
        The impulse response
    noise_power : float, str, optional
        The noise power. The default is 'auto', in which case the noise power
        is estimated from the last 10 % of the impulse response.

    Returns
    -------
    float, array-like
        The estimated peak-signal-to-noise-ratio for each channel of the
        impulse response.

    """
    data = impulse_response.time
    if is_energy is False:
        data = data**2

    if noise_power == 'auto':
        noise_power = _estimate_noise_energy(data)

    return np.max(data, axis=-1) / noise_power<|MERGE_RESOLUTION|>--- conflicted
+++ resolved
@@ -41,13 +41,8 @@
 
     References
     ----------
-<<<<<<< HEAD
     .. [#] ISO 3382-1:2009-10, Acoustics - Measurement of the reverberation
            time of rooms with reference to other acoustical parameters. pp. 22
-=======
-    .. [#]  ISO 3382-1:2009-10, Acoustics - Measurement of the reverberation
-            time of rooms with reference to other acoustical parameters. pp. 22
->>>>>>> 8d5d8514
 
     Examples
     --------
