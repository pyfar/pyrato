--- conflicted
+++ resolved
@@ -342,20 +342,12 @@
     Parameters
     ----------
     data: np.array
-<<<<<<< HEAD
-        The room impulse response with dimension (..., n_samples)
-    interval : tuple, float, (0.9, 1.)
-        Defines the interval of the RIR to be evaluated for the estimation.
-        The interval is relative to the length of the RIR (0 = 0%, 1=100%)
-    is_energy: Boolean
-=======
         The room impulse response with shape ``(..., n_samples)``.
     interval : tuple, float
         Defines the interval of the RIR to be evaluated for the estimation.
         The interval is relative to the length of the RIR ``0 = 0%, 1=100%``.
         By default ``(0.9, 1.0)``.
     is_energy: bool
->>>>>>> 3e4ead31
         Defines if the data is already squared.
 
     Returns
@@ -382,20 +374,12 @@
     Parameters
     ----------
     data: np.array
-<<<<<<< HEAD
-        The room impulse response with dimension (..., n_samples)
-    interval : tuple, float, (0.9, 1.)
-        Defines the interval of the RIR to be evaluated for the estimation.
-        The interval is relative to the length of the RIR (0 = 0%, 1=100%)
-    is_energy: Boolean
-=======
         The room impulse response with shape ``(..., n_samples)``.
     interval : tuple, float
         Defines the interval of the RIR to be evaluated for the estimation.
         The interval is relative to the length of the RIR ``0 = 0%, 1=100%``.
         By default ``(0.9, 1.0)``.
     is_energy: bool
->>>>>>> 3e4ead31
         Defines if the data is already squared.
 
     Returns
@@ -424,11 +408,7 @@
     Parameters
     ----------
     data : ndarray, double
-<<<<<<< HEAD
-        The room impulse response with dimension (..., n_samples)
-=======
         The room impulse response with dimension ``(..., n_samples)``.
->>>>>>> 3e4ead31
     sampling_rate: integer
         Defines the sampling rate of the room impulse response.
     smooth_block_length : double
@@ -488,11 +468,7 @@
     Parameters
     ----------
     data : ndarray, double
-<<<<<<< HEAD
-        The room impulse response with dimension (..., n_samples)
-=======
         The room impulse response with dimension (..., n_samples).
->>>>>>> 3e4ead31
     is_energy : boolean
         Defines, if the data is already squared.
     shift : boolean
