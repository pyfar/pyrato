# -*- coding: utf-8 -*-

import numpy as np
from pyrato.rap import reverberation_time_linear_regression
import warnings


def reverberation_time_energy_decay_curve(
        energy_decay_curve,
        T='T20'):
    """Estimate the reverberation time from a given energy decay curve.

    The linear regression is performed using least squares error minimization
    according to the ISO standard 3382 [#]_.

    Parameters
    ----------
    energy_decay_curve : ndarray, double
        Energy decay curve. The time needs to be the arrays last dimension.
    times : ndarray, double
        Time vector corresponding to each sample of the EDC.
    T : 'T20', 'T30', 'T40', 'T50', 'T60', 'EDT', 'LDT'
        Decay interval to be used for the reverberation time extrapolation. EDT
        corresponds to the early decay time extrapolated from the interval
<<<<<<< HEAD
        (0, -10) dB, LDT corresponds to the late decay time extrapolated from
        the interval (-25, -35) dB.
=======
        [0, -10] dB, LDT corresponds to the late decay time extrapolated from
        the interval ``(-25, -35)`` dB.
>>>>>>> 3e4ead31
    normalize : bool, True
        Normalize the EDC to the steady state energy level

    Returns
    -------
    reverberation_time : double
        The reverberation time

    References
    ----------
    .. [#] ISO 3382, Acoustics - Measurement of the reverberation time of
           rooms with reference to other acoustical parameters.

    Examples
    --------

    Estimate the reverberation time from an energy decay curve.

    >>> import numpy as np
    >>> import pyfar as pf
    >>> import pyrato as ra
    >>> from pyrato.analytic import rectangular_room_rigid_walls
    ...
    >>> L = np.array([8, 5, 3])/10
    >>> source_pos = np.array([5, 3, 1.2])/10
    >>> receiver_pos = np.array([1, 1, 1.2])/10
    >>> rir, _ = rectangular_room_rigid_walls(
    ...     L, source_pos, receiver_pos,
    ...     reverberation_time=1, max_freq=1.5e3, n_samples=2**12,
    ...     speed_of_sound=343.9, samplingrate=3e3)
    >>> rir = rir/rir.time.max()
    ...
    >>> awgn = pf.signals.noise(
    ...     rir.n_samples, rms=10**(-50/20),
    ...     sampling_rate=rir.sampling_rate)
    >>> rir = rir + awgn
    ...
    >>> edc = ra.energy_decay_curve_chu_lundeby(rir)
    >>> t_20 = ra.reverberation_time_energy_decay_curve(edc, 'T20')
    >>> t_20
    ...     array([0.99526253])

    """
    warnings.warn(
        "This function will be deprecated in version 0.5.0 "
        "Use pyrato.reverberation_time_linear_regression instead",
        DeprecationWarning)

    return reverberation_time_linear_regression(energy_decay_curve, T)


def energy_decay_curve_analytic(
        surfaces, alphas, volume, times, source=None,
        receiver=None, method='eyring', c=343.4, frequency=None,
        air_absorption=True):
    """Calculate the energy decay curve analytically by using Eyring's or
    Sabine's equation.
<<<<<<< HEAD
    
    Based on [#]_.
=======

    Calculation according to [#]_.
>>>>>>> 3e4ead31

    Parameters
    ----------
    surfaces : ndarray, double
        Surface areas of all surfaces in the room
    alphas : ndarray, double
        Absorption coefficients corresponding to each surface
    volume : double
        Room volume
    times : ndarray, double
        Time vector for which the decay curve is calculated
    source : Coordinates
        Coordinate object with the source coordinates
    receiver : Coordinates
        Coordinate object with the receiver coordinates
    method : 'eyring', 'sabine'
        Use either Eyring's or Sabine's equation
    c : double
        Speed of sound
    frequency : double, optional
        Center frequency of the respective octave band. This is only used for
        the air absorption calculation.

    Returns
    -------
    energy_decay_curve : ndarray, double
        The energy decay curve

    References
    ----------
<<<<<<< HEAD
    .. [#]  H. Kuttruff, Room acoustics, 4th Ed. Taylor & Francis,
            2009.
=======
    .. [#] H. Kuttruff, Room acoustics, 4th Ed. Taylor & Francis, 2009.
>>>>>>> 3e4ead31

    """

    alphas = np.asarray(alphas)
    surfaces = np.asarray(surfaces)
    surface_room = np.sum(surfaces)
    alpha_mean = np.sum(surfaces*alphas) / surface_room

    if air_absorption:
        m = air_attenuation_coefficient(frequency)
    else:
        m = 0

    if all([source, receiver]):
        dist_source_receiver = np.linalg.norm(
            source.cartesian - receiver.cartesian)
        delay_direct = dist_source_receiver / c
    else:
        delay_direct = 0

    if method == 'eyring':
        energy_decay_curve = np.exp(
            -c*(times - delay_direct) *
            ((-surface_room * np.log(1 - alpha_mean) / 4 / volume) + m))
    elif method == 'sabine':
        energy_decay_curve = np.exp(
            -c*(times - delay_direct) *
            ((surface_room * alpha_mean / 4 / volume) + m))
    else:
        raise ValueError("The method has to be either 'eyring' or 'sabine'.")

    return energy_decay_curve


def air_attenuation_coefficient(
        frequency,
        temperature=20,
        humidity=50,
        atmospheric_pressure=101325):
    """Calculate the attenuation coefficient m for the absorption caused
     by friction with the surrounding air.

    Parameters
    ----------
    frequency : double
        The frequency for which the attenuation coefficient is calculated.
        When processing in fractional octave bands use the center frequency.
    temperature : double
        Temperature in degrees Celsius.
    humidity : double
        Humidity in percent.
    atmospheric_pressure : double
        Atmospheric pressure.

    Returns
    -------
    attenuation_coefficient : double
        The resulting attenuation coefficient.

    """
    # room temperature in Kelvin
    t_K = temperature + 273.16
    p_ref_kPa = 101.325
    p_kPa = atmospheric_pressure/1000.0

    # determine molar concentration of water vapor
    tmp = (
        (10.79586 * (1.0 - (273.16/t_K))) -
        (5.02808 * np.log10((t_K/273.16))) +
        (1.50474 * 0.0001 * (1.0 - 10.0 ** (-8.29692*((t_K/273.16) - 1.0)))) +
        (0.42873 * 0.001 * (-1.0 + 10.0 ** (-4.76955*(1.0 - (273.16/t_K))))) -
        2.2195983)

    # molar concentration water vapor in percent
    molar_water_vapor = (humidity * 10.0 ** tmp) / (p_kPa/p_ref_kPa)

    # determine relaxation frequencies of oxygen and nitrogen
    relax_oxygen = ((p_kPa/p_ref_kPa) * (24.0 + (
            4.04 * 10000.0 * molar_water_vapor * (
                (0.02 + molar_water_vapor) / (0.391 + molar_water_vapor)))))

    relax_nitrogen = ((p_kPa/p_ref_kPa) * (
        (t_K / 293.16) ** (-0.5)) *
        (9.0 + 280.0 * molar_water_vapor * np.exp(
            -4.17 * (((t_K / 293.16) ** (-0.3333333)) - 1.0))))

    # Neper/m -> dB/m
    air_abs_coeff = ((frequency**2 * (
        (1.84 * 10.0**(-11.0) * (p_ref_kPa / p_kPa) * (t_K/293.16)**0.5) +
        ((t_K/293.16)**(-2.5) * (
            (1.278 * 0.01 * np.exp(-2239.1/t_K) / (
                relax_oxygen + (frequency**2)/relax_oxygen)) +
            (1.068 * 0.1 * np.exp((-3352.0/t_K) / (
                relax_nitrogen + (frequency**2)/relax_nitrogen))))))
            ) * 20.0 / np.log(10.0) / (np.log10(np.exp(1.0)) * 10.0))

    return air_abs_coeff<|MERGE_RESOLUTION|>--- conflicted
+++ resolved
@@ -22,13 +22,8 @@
     T : 'T20', 'T30', 'T40', 'T50', 'T60', 'EDT', 'LDT'
         Decay interval to be used for the reverberation time extrapolation. EDT
         corresponds to the early decay time extrapolated from the interval
-<<<<<<< HEAD
-        (0, -10) dB, LDT corresponds to the late decay time extrapolated from
-        the interval (-25, -35) dB.
-=======
         [0, -10] dB, LDT corresponds to the late decay time extrapolated from
         the interval ``(-25, -35)`` dB.
->>>>>>> 3e4ead31
     normalize : bool, True
         Normalize the EDC to the steady state energy level
 
@@ -86,13 +81,8 @@
         air_absorption=True):
     """Calculate the energy decay curve analytically by using Eyring's or
     Sabine's equation.
-<<<<<<< HEAD
-    
-    Based on [#]_.
-=======
 
     Calculation according to [#]_.
->>>>>>> 3e4ead31
 
     Parameters
     ----------
@@ -123,12 +113,7 @@
 
     References
     ----------
-<<<<<<< HEAD
-    .. [#]  H. Kuttruff, Room acoustics, 4th Ed. Taylor & Francis,
-            2009.
-=======
     .. [#] H. Kuttruff, Room acoustics, 4th Ed. Taylor & Francis, 2009.
->>>>>>> 3e4ead31
 
     """
 
