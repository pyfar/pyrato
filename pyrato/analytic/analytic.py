--- conflicted
+++ resolved
@@ -5,13 +5,8 @@
 
 def eigenfrequencies_rectangular_room_rigid(
         dimensions, max_freq, speed_of_sound=343.9, sort=True):
-<<<<<<< HEAD
     """Calculate the eigenfrequencies of a rectangular room with rigid walls
     after [#]_.
-=======
-    """Calculate the eigenfrequencies of a rectangular room with rigid
-    walls [1]_.
->>>>>>> 3e4ead31
 
     Parameters
     ----------
@@ -35,13 +30,8 @@
 
     References
     ----------
-<<<<<<< HEAD
     ..  [#] H. Kuttruff, Room acoustics, pp. 64-66, 4th Ed. Taylor & Francis,
             2009.
-=======
-    .. [1] H. Kuttruff, Room acoustics, pp. 64-66, 4th Ed. Taylor & Francis,
-           2009.
->>>>>>> 3e4ead31
 
     Examples
     --------
@@ -129,13 +119,7 @@
         speed_of_sound=343.9,
         n_samples=2**18):
     r"""Calculate the transfer function of a rectangular room based on the
-<<<<<<< HEAD
     analytic model as given in [#]_ . The model is based on the solution
-=======
-    analytic model.
-
-    Implementation as given in [#]_ . The model is based on the solution
->>>>>>> 3e4ead31
     for a room with rigid walls. The damping of the modes is included as
     a damping in the medium, not as a damping caused by the boundary.
     Consequently, all modes share the same damping factor calculated from
@@ -169,13 +153,8 @@
 
     References
     ----------
-<<<<<<< HEAD
     ..  [#] H. Kuttruff, Room acoustics, pp. 64-66, 4th Ed. Taylor & Francis,
             2009.
-=======
-    .. [#] H. Kuttruff, Room acoustics, pp. 64-66, 4th Ed. Taylor & Francis,
-           2009.
->>>>>>> 3e4ead31
 
     Example
     -------
