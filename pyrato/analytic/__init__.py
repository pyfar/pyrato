--- conflicted
+++ resolved
@@ -11,9 +11,6 @@
 __all__ = (
     'rectangular_room_rigid_walls',
     'eigenfrequencies_rectangular_room_rigid',
-<<<<<<< HEAD
-=======
     'eigenfrequencies_rectangular_room_impedance',
     'rectangular_room_impedance',
->>>>>>> 750a28eb
 )