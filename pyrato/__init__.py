# -*- coding: utf-8 -*-

"""Top-level package for pyrato."""

__author__ = """The pyfar developers"""
__email__ = 'info@pyfar.org'
__version__ = '0.4.0'


<<<<<<< HEAD
from .rap import (
    reverberation_time_linear_regression,
)
from .roomacoustics import (
    reverberation_time_energy_decay_curve,
    energy_decay_curve_analytic,
=======
from .parametric import (
>>>>>>> 750a28eb
    air_attenuation_coefficient,
)

from . import edc
from . import parameters
from . import dsp
from . import analytic
from . import parametric

__all__ = [
    'edc',
    'parameters',
    'dsp',
    'analytic',
    'parametric',
    'air_attenuation_coefficient'
]<|MERGE_RESOLUTION|>--- conflicted
+++ resolved
@@ -7,16 +7,7 @@
 __version__ = '0.4.0'
 
 
-<<<<<<< HEAD
-from .rap import (
-    reverberation_time_linear_regression,
-)
-from .roomacoustics import (
-    reverberation_time_energy_decay_curve,
-    energy_decay_curve_analytic,
-=======
 from .parametric import (
->>>>>>> 750a28eb
     air_attenuation_coefficient,
 )
 
@@ -32,5 +23,5 @@
     'dsp',
     'analytic',
     'parametric',
-    'air_attenuation_coefficient'
+    'air_attenuation_coefficient',
 ]