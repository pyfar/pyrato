--- conflicted
+++ resolved
@@ -2,13 +2,8 @@
 # -*- coding: utf-8 -*-
 
 """
-<<<<<<< HEAD
 Sub-module implementing different methods for the calculation of energy decay
 curves (EDCs) from measured or simulated room impulse responses (RIRs).
-=======
-The edc_noise_handling module provides various methods for noise
-compensation of room impulse responses.
->>>>>>> 764d71e1
 """
 
 import numpy as np
