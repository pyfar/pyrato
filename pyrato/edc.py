#!/usr/bin/env python
# -*- coding: utf-8 -*-

"""
    The edc_noise_handling module provides various methods for noise
    compensation of room impulse responses.
"""

import numpy as np
from matplotlib import pyplot as plt
from pyrato import dsp
import warnings
import pyfar as pf


def subtract_noise_from_squared_rir(data, noise_level='auto'):
    """Subtract the noise power from a squared room impulse response.

    Parameters
    ----------
    data : pyfar.TimeData
        The squared room impulse response.
    noise_level : str or numpy.ndarray, float, optional
        The noise power for each channel. The default is 'auto', which will
        try to estimate the noise power from the room impulse response.

    Returns
    -------
    pyfar.TimeData
        The squared room impulse response after noise power subtraction.

    """
    subtracted = _subtract_noise_from_squared_rir(
        data.time, noise_level=noise_level)

    return pf.TimeData(subtracted, data.times, comment=data.comment)


def _subtract_noise_from_squared_rir(data, noise_level='auto'):
    """Subtract the noise power from a squared room impulse response.

    Parameters
    ----------
    data : ndarray, double
<<<<<<< HEAD
        The squared room impulse response with dimension (..., n_samples)
=======
        The squared room impulse response with dimension ``(..., n_samples)``
>>>>>>> 3e4ead31

    Returns
    -------
    result : ndarray, double
        The noise-subtracted RIR.

    """
    if noise_level == "auto":
        noise_level = dsp._estimate_noise_energy(
            data,
            interval=[0.9, 1.0])
    return (data.T - noise_level).T


def schroeder_integration(room_impulse_response, is_energy=False):
    r"""Calculate the Schroeder integral of a room impulse response.
<<<<<<< HEAD
    
    The result is the energy decay curve for the given room impulse
    response [#]_.
=======

    The result is the energy decay curve for the given room impulse response
    after [#]_.
>>>>>>> 3e4ead31

    .. math:

        \langle e^2(t) \rangle = N\cdot \int_{t}^{\infty} h^2(\tau)
        \mathrm{d} \tau

    Parameters
    ----------
    room_impulse_response : pyfar.Signal
        Room impulse response as array
    is_energy : boolean, optional
        Whether the input represents energy data or sound pressure values.

    Returns
    -------
    energy_decay_curve : pyfar.TimeData
        The energy decay curve

    References
    ----------
    .. [#] M. R. Schroeder, "New Method of Measuring Reverberation Time,"
           The Journal of the Acoustical Society of America, vol. 37, no. 6,
           pp. 1187-1187, 1965.

    Note
    ----
    This function does not apply any compensation of measurement noise and
    integrates the full length of the input signal. It should only be used
    if no measurement noise or artifacts are present in the data.

    Example
    -------
    Calculate the Schroeder integral of a simulated RIR and plot.

    .. plot::

        >>> import numpy as np
        >>> import pyfar as pf
        >>> import pyrato as ra
        >>> from pyrato.analytic import rectangular_room_rigid_walls
        ...
        >>> L = np.array([8, 5, 3])/10
        >>> source_pos = np.array([5, 3, 1.2])/10
        >>> receiver_pos = np.array([1, 1, 1.2])/10
        >>> rir, _ = rectangular_room_rigid_walls(
        ...     L, source_pos, receiver_pos,
        ...     reverberation_time=1, max_freq=1e3, n_samples=2**16,
        ...     speed_of_sound=343.9)
        >>> edc = ra.schroeder_integration(rir)
        >>> pf.plot.time(rir/np.abs(rir.time).max(), dB=True, label='RIR')
        >>> ax = pf.plot.time(
        ...     edc/edc.time[..., 0], dB=True, log_prefix=10, label='EDC')
        >>> ax.set_ylim(-65, 5)
        >>> ax.legend()
    """

    edc = _schroeder_integration(
        room_impulse_response.time, is_energy=is_energy)

    return pf.TimeData(edc, room_impulse_response.times)


def _schroeder_integration(impulse_response, is_energy=False):
    r"""Calculate the Schroeder integral of a room impulse response.

    The result is the energy decay curve for the given room impulse
    response [#]_.

    .. math:

        \langle e^2(t) \rangle = N\cdot \int_{t}^{\infty} h^2(\tau)
        \mathrm{d} \tau

    Parameters
    ----------
    impulse_response : ndarray, double
        Room impulse response as array
    is_energy : boolean, optional
        Whether the input represents energy data or sound pressure values.

    Returns
    -------
    energy_decay_curve : ndarray, double
        The energy decay curve

    References
    ----------
    .. [#] M. R. Schroeder, “New Method of Measuring Reverberation Time,”
           The Journal of the Acoustical Society of America, vol. 37, no. 6,
           pp. 1187-1187, 1965.

    """
    if not is_energy:
        data = np.abs(impulse_response)**2
    else:
        data = impulse_response.copy()

    ndim = data.ndim
    data = np.atleast_2d(data)
    energy_decay_curve = np.fliplr(np.nancumsum(np.fliplr(data), axis=-1))

    if ndim < energy_decay_curve.ndim:
        energy_decay_curve = np.squeeze(energy_decay_curve)

    return energy_decay_curve


def energy_decay_curve_truncation(
        data,
        freq='broadband',
        noise_level='auto',
        is_energy=False,
        time_shift=True,
        channel_independent=False,
        normalize=True,
        threshold=15,
        plot=False):
    """ This function truncates a given room impulse response by the
    intersection time after Lundeby and calculates the energy decay curve.

    Parameters
    ----------
    data : pyfar.Signal
        The room impulse response.
    freq: integer OR string
        The frequency band. If set to 'broadband',
        the time window of the Lundeby-algorithm will not be set in dependence
        of frequency.
    noise_level: ndarray, double OR string
        If not specified, the noise level is calculated based on the last 10
        percent of the RIR. Otherwise specify manually for each channel
        as array.
    is_energy: boolean
        Defines, if the data is already squared.
    time_shift : boolean
        Defines, if the silence at beginning of the RIR should be removed.
    channel_independent : boolean
        Defines, if the time shift and normalization is done
        channel-independently or not.
    normalize : boolean
        Defines, if the energy decay curve should be normalized in the end
        or not.
    threshold : float
        Defines a peak-signal-to-noise ratio based threshold in dB for final
        truncation of the EDC. Values below the sum of the threshold level and
        the peak-signal-to-noise ratio in dB are discarded. The default is
        15 dB, which is in correspondence with ISO 3382-1:2009 [#]_.
    plot: Boolean
        Specifies, whether the results should be visualized or not.

    Returns
    -------
    pyfar.TimeData
        Returns the noise compensated EDC.

    References
    ----------
    .. [#] International Organization for Standardization, “EN ISO 3382-1:2009
           Acoustics - Measurement of room acoustic parameters,” 2009.

    Examples
    --------

    Plot the RIR and the EDC calculated truncating the integration at the
    intersection time.

    .. plot::

        >>> import numpy as np
        >>> import pyfar as pf
        >>> import pyrato as ra
        >>> from pyrato.analytic import rectangular_room_rigid_walls
        ...
        >>> L = np.array([8, 5, 3])/10
        >>> source_pos = np.array([5, 3, 1.2])/10
        >>> receiver_pos = np.array([1, 1, 1.2])/10
        >>> rir, _ = rectangular_room_rigid_walls(
        ...     L, source_pos, receiver_pos,
        ...     reverberation_time=1, max_freq=1e3, n_samples=2**16,
        ...     speed_of_sound=343.9)
        >>> rir = rir/rir.time.max()
        ...
        >>> awgn = pf.signals.noise(
        ...     rir.n_samples, rms=rir.time.max()*10**(-50/20),
        ...     sampling_rate=rir.sampling_rate)
        >>> rir = rir + awgn
        >>> edc = ra.energy_decay_curve_truncation(rir)
        ...
        >>> ax = pf.plot.time(rir, dB=True, label='RIR')
        >>> pf.plot.time(edc, dB=True, log_prefix=10, label='EDC')
        >>> ax.set_ylim(-65, 5)
        >>> ax.legend()

    """
    energy_data = dsp.preprocess_rir(
        data,
        is_energy=is_energy,
        shift=time_shift,
        channel_independent=channel_independent)
    n_samples = data.n_samples

    intersection_time = intersection_time_lundeby(
        energy_data,
        freq=freq,
        initial_noise_power=noise_level,
        is_energy=True,
        time_shift=False,
        channel_independent=False,
        plot=False)[0]

    intersection_time_idx = np.rint(intersection_time * data.sampling_rate)

    psnr = dsp.peak_signal_to_noise_ratio(
        data, noise_level, is_energy=is_energy)
    trunc_levels = 10*np.log10((psnr)) - threshold

    energy_decay_curve = np.zeros([*data.cshape, n_samples])
    for ch in np.ndindex(data.cshape):
        energy_decay_curve[
            ch, :int(intersection_time_idx[ch])] = \
                _schroeder_integration(
                    energy_data.time[
                        ch, :int(intersection_time_idx[ch])],
                    is_energy=True)

    energy_decay_curve = _truncate_energy_decay_curve(
        energy_decay_curve, trunc_levels)

    if normalize:
        # Normalize the EDC...
        if not channel_independent:
            # ...by the first element of each channel.
            energy_decay_curve = (energy_decay_curve.T /
                                  energy_decay_curve[..., 0]).T
        else:
            # ...by the maximum first element of each channel.
            max_start_value = np.amax(energy_decay_curve[..., 0])
            energy_decay_curve /= max_start_value

    edc = pf.TimeData(
        energy_decay_curve, data.times, comment=data.comment)

    if plot:
        ax = pf.plot.time(data, dB=True, label='RIR')
        pf.plot.time(edc, dB=True, log_prefix=10, label='EDC')
        ax.set_ylim(-65, 5)
        ax.legend()

    return edc


def energy_decay_curve_lundeby(
        data,
        freq='broadband',
        noise_level='auto',
        is_energy=False,
        time_shift=True,
        channel_independent=False,
        normalize=True,
        plot=False):
<<<<<<< HEAD
    """Energy decay curve with correction term to prevent the truncation
    error.
    
    Lundeby et al. [#]_ proposed a correction term to prevent the truncation
    error. The missing signal energy from truncation time to infinity is
    estimated and added to the truncated integral.
=======
    """Correction term to prevent the truncation error.

    The missing signal energy from truncation time to infinity is
    estimated and added to the truncated integral. After Lundeby et al. [#]_.
>>>>>>> 3e4ead31

    Parameters
    ----------
    data : pyfar.Signal
        The room impulse response.
    freq: integer OR string
        The frequency band. If set to 'broadband',
        the time window of the Lundeby-algorithm will not be set in dependence
        of frequency.
    noise_level: ndarray, double OR string
        If not specified, the noise level is calculated based on the last 10
        percent of the RIR. Otherwise specify manually for each channel
        as array.
    is_energy: boolean
        Defines, if the data is already squared.
    time_shift : boolean
        Defines, if the silence at beginning of the RIR should be removed.
    channel_independent : boolean
        Defines, if the time shift and normalizsation is done
        channel-independently or not.
    normalize : boolean
        Defines, if the energy decay curve should be normalized in the end
        or not.
    plot: Boolean
        Specifies, whether the results should be visualized or not.

    Returns
    -------
    pyfar.TimeData
        Returns the noise handeled edc.

    References
    ----------
    .. [#] Lundeby, Virgran, Bietz and Vorlaender - Uncertainties of
           Measurements in Room Acoustics - ACUSTICA Vol. 81 (1995)

    Examples
    --------

    Plot the RIR and the EDC calculated after Lundeby.

    .. plot::

        >>> import numpy as np
        >>> import pyfar as pf
        >>> import pyrato as ra
        >>> from pyrato.analytic import rectangular_room_rigid_walls
        ...
        >>> L = np.array([8, 5, 3])/10
        >>> source_pos = np.array([5, 3, 1.2])/10
        >>> receiver_pos = np.array([1, 1, 1.2])/10
        >>> rir, _ = rectangular_room_rigid_walls(
        ...     L, source_pos, receiver_pos,
        ...     reverberation_time=1, max_freq=1e3, n_samples=2**16,
        ...     speed_of_sound=343.9)
        >>> rir = rir/rir.time.max()
        ...
        >>> awgn = pf.signals.noise(
        ...     rir.n_samples, rms=rir.time.max()*10**(-50/20),
        ...     sampling_rate=rir.sampling_rate)
        >>> rir = rir + awgn
        >>> edc = ra.energy_decay_curve_lundeby(rir)
        ...
        >>> ax = pf.plot.time(rir, dB=True, label='RIR')
        >>> pf.plot.time(edc, dB=True, log_prefix=10, label='EDC')
        >>> ax.set_ylim(-65, 5)
        >>> ax.legend()

    """

    energy_data = dsp.preprocess_rir(
        data,
        is_energy=is_energy,
        shift=time_shift,
        channel_independent=channel_independent)
    n_samples = energy_data.n_samples
    sampling_rate = data.sampling_rate

    intersection_time, late_reverberation_time, noise_estimation = \
        intersection_time_lundeby(
            energy_data,
            freq=freq,
            initial_noise_power=noise_level,
            is_energy=True,
            time_shift=False,
            channel_independent=False,
            plot=False)
    time_vector = data.times

    energy_decay_curve = np.zeros([*data.cshape, n_samples])

    for ch in np.ndindex(data.cshape):
        intersection_time_idx = np.argmin(
            np.abs(time_vector - intersection_time[ch]))
        p_square_at_intersection = noise_estimation[ch]

        # Calculate correction term according to DIN EN ISO 3382
        # TO-DO: check reference!
        correction = (p_square_at_intersection
                      * late_reverberation_time[ch]
                      * (1 / (6*np.log(10)))
                      * sampling_rate)

        energy_decay_curve[ch, :intersection_time_idx] = \
            _schroeder_integration(
                energy_data.time[ch, :intersection_time_idx],
                is_energy=True)
        energy_decay_curve[ch] += correction
        energy_decay_curve[ch, intersection_time_idx:] = np.nan

    if normalize:
        # Normalize the EDC...
        if not channel_independent:
            # ...by the first element of each channel.
            energy_decay_curve = (
                energy_decay_curve.T /
                energy_decay_curve[..., 0]).T
        else:
            # ...by the maximum first element of each channel.
            max_start_value = np.amax(energy_decay_curve[..., 0])
            energy_decay_curve /= max_start_value

    edc = pf.TimeData(
        energy_decay_curve, data.times, comment=data.comment)

    if plot:
        ax = pf.plot.time(data, dB=True, label='RIR')
        pf.plot.time(edc, dB=True, log_prefix=10, label='EDC')
        ax.set_ylim(-65, 5)
        ax.legend()

    return edc


def energy_decay_curve_chu(
        data,
        noise_level='auto',
        is_energy=False,
        time_shift=True,
        channel_independent=False,
        normalize=True,
        threshold=10,
        plot=False):
    """Implementation of the "subtraction of noise"-method after Chu.

    The noise level is estimated and subtracted from the impulse response
<<<<<<< HEAD
    before backward integration [#]_.
=======
    before backward integration after Chu [#]_.
>>>>>>> 3e4ead31

    Parameters
    ----------
    data : ndarray, double
        The room impulse response with dimension ``(..., n_samples)``
    noise_level: ndarray, double OR string
        If not specified, the noise level is calculated based on the last 10
        percent of the RIR. Otherwise specify manually for each channel
        as array.
    is_energy: boolean
        Defines, if the data is already squared.
    time_shift : boolean
        Defines, if the silence at beginning of the RIR should be removed.
    channel_independent : boolean
        Defines, if the time shift and normalizsation is done
        channel-independently or not.
    normalize : boolean
        Defines, if the energy decay curve should be normalized in the end
        or not.
    threshold : float, None
        Defines a peak-signal-to-noise ratio based threshold in dB for final
        truncation of the EDC. Values below the sum of the threshold level and
        the peak-signal-to-noise ratio in dB are discarded. The default is
        10 dB. If `None`, the decay curve will not be truncated further.
    plot: Boolean
        Specifies, whether the results should be visualized or not.

    Returns
    -------
    energy_decay_curve: ndarray, double
        Returns the noise handeled edc.

    References
    ----------
    .. [#] W. T. Chu. “Comparison of reverberation measurements using
           Schroeder's impulse method and decay-curve averaging method”.
           In: Journal of the Acoustical Society of America 63.5 (1978),
           pp. 1444-1450.

    Examples
    --------

    .. plot::

        >>> import numpy as np
        >>> import pyfar as pf
        >>> import pyrato as ra
        >>> from pyrato.analytic import rectangular_room_rigid_walls
        ...
        >>> L = np.array([8, 5, 3])/10
        >>> source_pos = np.array([5, 3, 1.2])/10
        >>> receiver_pos = np.array([1, 1, 1.2])/10
        >>> rir, _ = rectangular_room_rigid_walls(
        ...     L, source_pos, receiver_pos,
        ...     reverberation_time=1, max_freq=1e3, n_samples=2**16,
        ...     speed_of_sound=343.9)
        ...
        >>> awgn = pf.signals.noise(
        ...     rir.n_samples, rms=rir.time.max()*10**(-40/20),
        ...     sampling_rate=rir.sampling_rate)
        >>> rir = rir + awgn
        >>> edc = ra.energy_decay_curve_chu(rir)
        ...
        >>> pf.plot.time(rir/np.abs(rir.time).max(), dB=True, label='RIR')
        >>> ax = pf.plot.time(
        ...     edc/edc.time[..., 0], dB=True, log_prefix=10, label='EDC')
        >>> ax.set_ylim(-65, 5)
        >>> ax.legend()

    """
    energy_data = dsp.preprocess_rir(
        data,
        is_energy=is_energy,
        shift=time_shift,
        channel_independent=channel_independent)

    subtracted = subtract_noise_from_squared_rir(
        energy_data,
        noise_level=noise_level)

    edc = schroeder_integration(subtracted, is_energy=True)

    if normalize:
        # Normalize the EDC...
        if not channel_independent:
            # ...by the first element of each channel.
            edc.time = (edc.time.T / edc.time[..., 0]).T
        else:
            # ...by the maximum first element of all channels.
            max_start_value = np.amax(edc.time[..., 0])
            edc.time /= max_start_value

    mask = edc.time <= 2*np.finfo(float).eps
    if np.any(mask):
        first_zero = np.nanargmax(mask, axis=-1)
        for ch in np.ndindex(edc.cshape):
            edc.time[ch, first_zero[ch]:] = np.nan

    if threshold is not None:
        psnr = dsp.peak_signal_to_noise_ratio(
            data, noise_level, is_energy=is_energy)
        trunc_levels = 10*np.log10((psnr)) - threshold
        edc = truncate_energy_decay_curve(edc, trunc_levels)

    if plot:
        plt.figure(figsize=(15, 3))
        pf.plot.use('light')
        plt.subplot(131)
        pf.plot.time(energy_data, dB=True, log_prefix=10)
        plt.ylabel('Squared IR in dB')
        plt.subplot(132)
        pf.plot.time(subtracted, dB=True, log_prefix=10)
        plt.ylabel('Noise subtracted RIR in dB')
        plt.subplot(133)
        pf.plot.time(edc, dB=True, log_prefix=10)
        plt.ylabel('EDC in dB')

    return edc


def energy_decay_curve_chu_lundeby(
        data,
        freq='broadband',
        noise_level='auto',
        is_energy=False,
        time_shift=True,
        channel_independent=False,
        normalize=True,
        plot=False):
    """This function combines Chu's and Lundeby's methods.

    The estimated noise level is subtracted before backward integration,
    the impulse response is truncated at the intersection time,
<<<<<<< HEAD
    and the correction for the truncation is applied [#]_, [#]_, [#]_
=======
    and the correction for the truncation is applied [#]_, [#]_, [#]_.
>>>>>>> 3e4ead31

    Parameters
    ----------
    data : pyfar.Signal
        The room impulse response.
    freq: integer OR string
        The frequency band. If set to 'broadband',
        the time window of the Lundeby-algorithm will not be set in dependence
        of frequency.
    noise_level: ndarray, double OR string
        If not specified, the noise level is calculated based on the last 10
        percent of the RIR. Otherwise specify manually for each channel
        as array.
    is_energy: boolean
        Defines, if the data is already squared.
    time_shift : boolean
        Defines, if the silence at beginning of the RIR should be removed.
    channel_independent : boolean
        Defines, if the time shift and normalization is done
        channel-independently or not.
    normalize : boolean
        Defines, if the energy decay curve should be normalized in the end
        or not.
    plot: Boolean
        Specifies, whether the results should be visualized or not.

    Returns
    -------
    pyfar.TimeData
        Returns the noise handeled edc.

    References
    ----------
<<<<<<< HEAD
    .. [#]  Lundeby, Virgran, Bietz and Vorlaender - Uncertainties of
            Measurements in Room Acoustics - ACUSTICA Vol. 81 (1995)
    .. [#]  W. T. Chu. “Comparison of reverberation measurements using
            Schroeder's impulse method and decay-curve averaging method”. In:
            Journal of the Acoustical Society of America 63.5 (1978),
            pp. 1444-1450.
    .. [#]  M. Guski, “Influences of external error sources on measurements of
=======
    .. [#] Lundeby, Virgran, Bietz and Vorlaender - Uncertainties of
           Measurements in Room Acoustics - ACUSTICA Vol. 81 (1995)
    .. [#] W. T. Chu. “Comparison of reverberation measurements using
           Schroeder's impulse method and decay-curve averaging method”. In:
           Journal of the Acoustical Society of America 63.5 (1978),
           pp. 1444-1450.
    .. [#] M. Guski, “Influences of external error sources on measurements of
>>>>>>> 3e4ead31
            room acoustic parameters,” 2015.

    Examples
    --------

    Calculate and plot the EDC using a combination of Chu's and Lundeby's
    methods.

    .. plot::

        >>> import numpy as np
        >>> import pyfar as pf
        >>> import pyrato as ra
        >>> from pyrato.analytic import rectangular_room_rigid_walls
        ...
        >>> L = np.array([8, 5, 3])/10
        >>> source_pos = np.array([5, 3, 1.2])/10
        >>> receiver_pos = np.array([1, 1, 1.2])/10
        >>> rir, _ = rectangular_room_rigid_walls(
        ...     L, source_pos, receiver_pos,
        ...     reverberation_time=1, max_freq=1e3, n_samples=2**16,
        ...     speed_of_sound=343.9)
        >>> rir = rir/rir.time.max()
        ...
        >>> awgn = pf.signals.noise(
        ...     rir.n_samples, rms=rir.time.max()*10**(-50/20),
        ...     sampling_rate=rir.sampling_rate)
        >>> rir = rir + awgn
        >>> edc = ra.energy_decay_curve_chu_lundeby(rir)
        ...
        >>> ax = pf.plot.time(rir, dB=True, label='RIR')
        >>> pf.plot.time(edc, dB=True, log_prefix=10, label='EDC')
        >>> ax.set_ylim(-65, 5)
        >>> ax.legend()

    """

    energy_data = dsp.preprocess_rir(
        data,
        is_energy=is_energy,
        shift=time_shift,
        channel_independent=channel_independent)
    n_samples = energy_data.n_samples

    subtraction = subtract_noise_from_squared_rir(
        energy_data,
        noise_level=noise_level)

    intersection_time, late_reverberation_time, noise_level = \
        intersection_time_lundeby(
            energy_data,
            freq=freq,
            initial_noise_power=noise_level,
            is_energy=True,
            time_shift=False,
            channel_independent=False,
            plot=False)

    time_vector = data.times
    energy_decay_curve = np.zeros([*data.cshape, n_samples])

    for ch in np.ndindex(data.cshape):
        intersection_time_idx = np.argmin(np.abs(
            time_vector - intersection_time[ch]))
        if isinstance(noise_level, str) and noise_level == 'auto':
            p_square_at_intersection = dsp.estimate_noise_energy(
                energy_data.time[ch], is_energy=True)
        else:
            p_square_at_intersection = noise_level[ch]

        # calculate correction term according to DIN EN ISO 3382
        correction = (p_square_at_intersection
                      * late_reverberation_time[ch]
                      * (1 / (6*np.log(10)))
                      * data.sampling_rate)

        energy_decay_curve[ch, :intersection_time_idx] = \
            _schroeder_integration(
                subtraction.time[ch, :intersection_time_idx],
                is_energy=True)
        energy_decay_curve[ch] += correction
        energy_decay_curve[ch, intersection_time_idx:] = np.nan

    if normalize:
        # Normalize the EDC...
        if not channel_independent:
            # ...by the first element of each channel.
            energy_decay_curve = (energy_decay_curve.T /
                                  energy_decay_curve[..., 0]).T
        else:
            # ...by the maximum first element of each channel.
            max_start_value = np.amax(energy_decay_curve[..., 0])
            energy_decay_curve /= max_start_value

    edc = pf.TimeData(
        energy_decay_curve, data.times, comment=data.comment)

    if plot:
        ax = pf.plot.time(data, dB=True, label='RIR')
        pf.plot.time(edc, dB=True, log_prefix=10, label='EDC')
        ax.set_ylim(-65, 5)
        ax.legend()

    return edc


def intersection_time_lundeby(
        data,
        freq='broadband',
        initial_noise_power='auto',
        is_energy=False,
        time_shift=False,
        channel_independent=False,
        plot=False):
    """Calculate the intersection time between impulse response and noise.

    This function uses the algorithm after Lundeby et al. [#]_ to calculate
    the intersection time, lundeby reverberation time, and noise level
    estimation.

    Parameters
    ----------
    data : pyfar.Signal
        The room impulse response
    freq: integer OR string
        The frequency band. If set to 'broadband',
        the time window of the Lundeby-algorithm will not be set in dependence
        of frequency.
    noise_level: ndarray, double OR string
        If not specified, the noise level is calculated based on the last 10
        percent of the RIR. Otherwise specify manually for each channel
        as array.
    is_energy: boolean
        Defines, if the data is already squared.
    time_shift : boolean
        Defines, if the silence at beginning of the RIR should be removed.
    channel_independent : boolean
        Defines, if the time shift and normalization is done
        channel-independently or not.
    plot: Boolean
        Specifies, whether the results should be visualized or not.

    Returns
    -------
    intersection_time: ndarray, float
        Returns the Lundeby intersection time for each channel.
    reverberation_time: ndarray, float
        Returns the Lundeby reverberation time for each channel.
    noise_level: ndarray, float
        Returns the noise level estimation for each channel.

    References
    ----------
    .. [#] Lundeby, Virgran, Bietz and Vorlaender - Uncertainties of
           Measurements in Room Acoustics - ACUSTICA Vol. 81 (1995)

    Examples
    --------

    Estimate the intersection time :math:`T_i` and plot the RIR and the
    estimated noise power.

    .. plot::

        >>> import numpy as np
        >>> import pyfar as pf
        >>> import pyrato as ra
        >>> from pyrato.analytic import rectangular_room_rigid_walls
        ...
        >>> L = np.array([8, 5, 3])/10
        >>> source_pos = np.array([5, 3, 1.2])/10
        >>> receiver_pos = np.array([1, 1, 1.2])/10
        >>> rir, _ = rectangular_room_rigid_walls(
        ...     L, source_pos, receiver_pos,
        ...     reverberation_time=1, max_freq=1e3, n_samples=2**16,
        ...     speed_of_sound=343.9)
        >>> rir = rir/np.abs(rir.time).max()
        ...
        >>> awgn = pf.signals.noise(
        ...     rir.n_samples, rms=rir.time.max()*10**(-40/20),
        ...     sampling_rate=rir.sampling_rate)
        >>> rir = rir + awgn
        >>> inter_time, _, noise_power = ra.intersection_time_lundeby(rir)
        ...
        >>> ax = pf.plot.time(rir, dB=True, label='RIR')
        >>> ax.axvline(inter_time, c='k', linestyle='--', label='$T_i$')
        >>> ax.axhline(
        ...     10*np.log10(noise_power), c='k', linestyle=':', label='Noise')
        >>> ax.set_ylim(-65, 5)
        >>> ax.legend()

    """
    # Define constants:
    # time intervals per 10 dB decay. Lundeby: 3...10
    n_intervals_per_10dB = 5
    # end of regression 5 ... 10 dB
    dB_above_noise = 10
    # Dynamic range 10 ... 20 dB
    use_dyn_range_for_regression = 20

    energy_data = dsp.preprocess_rir(
        data,
        is_energy=is_energy,
        shift=time_shift,
        channel_independent=channel_independent)

    if isinstance(data, pf.Signal):
        sampling_rate = data.sampling_rate
    elif isinstance(data, pf.TimeData):
        sampling_rate = np.round(1/np.diff(data.times).mean(), decimals=4)
    energy_data = energy_data.time

    if freq == "broadband":
        # broadband: use 30 ms windows sizes
        freq_dependent_window_time = 0.03
    else:
        freq_dependent_window_time = (800/freq+10) / 1000

    # (1) SMOOTH
    time_window_data, time_vector_window, time_vector = dsp._smooth_rir(
        energy_data, sampling_rate, freq_dependent_window_time)

    # (2) ESTIMATE NOISE
    if initial_noise_power == 'auto':
        noise_estimation = dsp._estimate_noise_energy(energy_data)
    else:
        noise_estimation = initial_noise_power.copy()

    # (3) REGRESSION
    reverberation_time = np.zeros(data.cshape, data.time.dtype)
    noise_level = np.zeros(data.cshape, data.time.dtype)
    intersection_time = np.zeros(data.cshape, data.time.dtype)
    noise_peak_level = np.zeros(data.cshape, data.time.dtype)

    for ch in np.ndindex(data.cshape):
        time_window_data_current_channel = time_window_data[ch]
        start_idx = np.nanargmax(time_window_data_current_channel, axis=-1)
        try:
            stop_idx = (np.argwhere(10*np.log10(
                time_window_data_current_channel[start_idx+1:-1]) >
                    (10*np.log10(noise_estimation[ch]) +
                        dB_above_noise))[-1, 0] + start_idx)
        except IndexError as e:
            raise ValueError(
                'Regression failed: Low SNR. Estimation terminated.'
            ) from e

        dyn_range = np.diff(10*np.log10(np.take(
            time_window_data_current_channel, [start_idx, stop_idx])))

        if (stop_idx == start_idx) or dyn_range > -5:
            raise ValueError(
                'Regression failed: Low SNR. Estimation terminated.')

        # regression_matrix*slope = edc
        regression_matrix = np.vstack((np.ones(
            [stop_idx-start_idx]), time_vector_window[start_idx:stop_idx]))
        slope = np.linalg.lstsq(
            regression_matrix.T,
            10*np.log10(time_window_data_current_channel[start_idx:stop_idx]),
            rcond=None)[0]

        if slope[1] == 0 or np.any(np.isnan(slope)):
            raise ValueError(
                'Regression did not work, reverberation time would be ',
                'infinite, setting to 0 and terminating the estimation. ',
                'Please remove preceeding delay or check the SNR')

        regression_time = np.array(
            [time_vector_window[start_idx], time_vector_window[stop_idx]])
        regression_values = np.array(
            [10*np.log10(time_window_data[0, start_idx]),
             (10*np.log10(time_window_data[0, start_idx])
                + slope[1]*time_vector_window[stop_idx])])

        # (4) PRELIMINARY CROSSING POINT
        crossing_point = \
            (10*np.log10(noise_estimation[ch]) - slope[0]) / slope[1]
        preliminary_crossing_point = crossing_point

        # (5) NEW LOCAL TIME INTERVAL LENGTH
        n_blocks_in_decay = (np.diff(
            10*np.log10(np.take(
                time_window_data_current_channel, [start_idx, stop_idx])))
            / -10 * n_intervals_per_10dB)

        n_samples_per_block = np.round(np.diff(np.take(
            time_vector_window,
            [start_idx, stop_idx])) / n_blocks_in_decay * sampling_rate)

        window_time = n_samples_per_block/sampling_rate

        # (6) AVERAGE
        time_window_data_current_channel, \
            time_vector_window_current_channel, \
            time_vector_current_channel = dsp._smooth_rir(
                energy_data[ch], sampling_rate, window_time)
        time_window_data_current_channel = np.squeeze(
            time_window_data_current_channel)
        idx_max = np.nanargmax(time_window_data_current_channel)

        # high start value to enter while-loop
        old_crossing_point = 11+crossing_point
        loop_counter = 0

        while True:
            # (7) ESTIMATE BACKGROUND LEVEL
            corresponding_decay = 10  # 5...10 dB
            idx_last_10_percent = np.round(
                time_window_data_current_channel.shape[-1]*0.9)

            t_block = n_samples_per_block / sampling_rate
            rel_decay = corresponding_decay / slope[1]
            idx_10dB_below_crosspoint = np.nanmax(
                np.r_[1, np.round(((crossing_point - rel_decay) / t_block))])

            noise_estimation_current_channel = np.nanmean(
                time_window_data_current_channel[int(np.nanmin(
                    [idx_last_10_percent, idx_10dB_below_crosspoint])):])

            # (8) ESTIMATE LATE DECAY SLOPE
            try:
                start_idx_loop = np.argwhere(10*np.log10(
                    time_window_data_current_channel[idx_max:]) < (
                        10*np.log10(noise_estimation_current_channel)
                        + dB_above_noise
                        + use_dyn_range_for_regression))[0, 0] + idx_max
            except TypeError:
                start_idx_loop = 0

            try:
                stop_idx_loop = np.argwhere(10*np.log10(
                    time_window_data_current_channel[start_idx_loop+1:]) < (
                        10*np.log10(noise_estimation_current_channel)
                        + dB_above_noise))[0, 0] + start_idx_loop
            except IndexError as e:
                raise ValueError(
                    'Regression failed: Low SNR. Estimation terminated.'
                ) from e

            # regression_matrix*slope = edc
            regression_matrix = np.vstack((np.ones(
                [stop_idx_loop-start_idx_loop]),
                time_vector_window_current_channel[
                    start_idx_loop:stop_idx_loop]))

            slope = np.linalg.lstsq(
                regression_matrix.T,
                (10*np.log10(time_window_data_current_channel[
                    start_idx_loop:stop_idx_loop])),
                rcond=None)[0]

            if slope[1] >= 0:
                raise ValueError(
                    'Regression did not work, reverberation time would be ',
                    'infinite, setting to 0 and terminating the estimation. ',
                    'Please remove preceeding delay or check the SNR')

            # (9) FIND CROSSPOINT
            old_crossing_point = crossing_point
            crossing_point = ((10*np.log10(noise_estimation_current_channel)
                               - slope[0]) / slope[1])

            loop_counter = loop_counter + 1

            if (np.abs(old_crossing_point-crossing_point) < 0.01):
                break
            if loop_counter > 30:
                # TO-DO: Paper says 5 iterations are sufficient in all cases!
                warnings.warn(
                    "Lundeby algorithm was terminated after 30 iterations.")
                break

        reverberation_time[ch] = -60/slope[1]
        noise_level[ch] = noise_estimation_current_channel
        intersection_time[ch] = crossing_point
        noise_peak_level[ch] = 10 * np.log10(
            np.nanmax(time_window_data_current_channel[int(np.nanmin(
                [idx_last_10_percent, idx_10dB_below_crosspoint])):]))

    if plot:
        plt.figure(figsize=(15, 3))
        plt.subplot(131)
        max_data_db = np.nanmax(10*np.log10(energy_data))
        plt.plot(time_vector, 10*np.log10(energy_data.T))
        plt.xlabel('Time [s]')
        plt.ylabel('Squared RIR [dB]')
        plt.ylim(bottom=max_data_db-80+5, top=max_data_db+5)
        plt.grid(True)

        plt.subplot(132)
        plt.plot(time_vector_window, 10*np.log10(time_window_data.T))
        plt.xlabel('Time [s]')
        plt.ylabel('Smoothened RIR [dB]')
        plt.plot(
            time_vector_window[-int(np.round(time_window_data.shape[-1]/10))],
            10*np.log10(noise_estimation[0]),
            marker='o',
            label='noise estimation',
            linestyle='--',
            color='C1')
        plt.axhline(
                10*np.log10(noise_estimation[0]),
                color='C1',
                linestyle='--')
        plt.plot(
            regression_time,
            regression_values,
            marker='o',
            color='C2',
            label='regression')
        plt.plot(
            preliminary_crossing_point,
            10*np.log10(noise_estimation[ch]),
            marker='o',
            color='C3',
            label='preliminary crosspoint')
        plt.legend()
        plt.grid(True)

        plt.subplot(133)
        # TO-DO: plot all channels?
        plt.plot(
            time_vector_window_current_channel,
            10*np.log10(time_window_data_current_channel))
        plt.xlabel('Time [s]')
        plt.ylabel('Final EDC Estimation [dB]')
        plt.plot(
            time_vector_window_current_channel[int(idx_10dB_below_crosspoint)],
            10*np.log10(noise_estimation[0]),
            marker='o',
            color='C1',
            label='Noise')
        plt.axhline(
            10*np.log10(noise_estimation[0]),
            color='C1',
            linestyle='--')
        plt.plot(
            crossing_point,
            10*np.log10(noise_estimation[0]),
            marker='o',
            color='C3',
            label='Final crosspoint',
            linestyle='--')
        plt.axvline(
            reverberation_time[0],
            label=('$T_{60} = '+str(np.round(reverberation_time[0], 3)) + '$'),
            color='k')
        plt.axvline(
            intersection_time[0],
            label=('Lundeby intersection time'),
            color='C3',
            linestyle='--')
        plt.tight_layout()
        plt.legend()
        plt.grid(True)

    return intersection_time, reverberation_time, noise_level


def _truncate_energy_decay_curve(energy_decay_curve, threshold_level):

    edc = np.atleast_2d(energy_decay_curve)
    threshold_level = np.atleast_2d(threshold_level)
    e = edc.T[0]
    t = e / 10**(threshold_level/10)

    mask = edc.T < np.broadcast_to(t, edc.T.shape)
    edc[mask.T] = np.nan

    return edc


def truncate_energy_decay_curve(energy_decay_curve, threshold):
    """Truncate an energy decay curve, discarding values below the threshold.

    Parameters
    ----------
    energy_decay_curve : pyfar.TimeData
        The energy decay curve
    threshold : float
        The threshold level in dB. The data below the threshold level are set
        to numpy.nan values.
    """
    return pf.TimeData(
        _truncate_energy_decay_curve(energy_decay_curve.time, threshold),
        energy_decay_curve.times,
        energy_decay_curve.comment)<|MERGE_RESOLUTION|>--- conflicted
+++ resolved
@@ -42,11 +42,7 @@
     Parameters
     ----------
     data : ndarray, double
-<<<<<<< HEAD
-        The squared room impulse response with dimension (..., n_samples)
-=======
         The squared room impulse response with dimension ``(..., n_samples)``
->>>>>>> 3e4ead31
 
     Returns
     -------
@@ -63,15 +59,9 @@
 
 def schroeder_integration(room_impulse_response, is_energy=False):
     r"""Calculate the Schroeder integral of a room impulse response.
-<<<<<<< HEAD
-    
-    The result is the energy decay curve for the given room impulse
-    response [#]_.
-=======
 
     The result is the energy decay curve for the given room impulse response
     after [#]_.
->>>>>>> 3e4ead31
 
     .. math:
 
@@ -332,19 +322,10 @@
         channel_independent=False,
         normalize=True,
         plot=False):
-<<<<<<< HEAD
-    """Energy decay curve with correction term to prevent the truncation
-    error.
-    
-    Lundeby et al. [#]_ proposed a correction term to prevent the truncation
-    error. The missing signal energy from truncation time to infinity is
-    estimated and added to the truncated integral.
-=======
     """Correction term to prevent the truncation error.
 
     The missing signal energy from truncation time to infinity is
     estimated and added to the truncated integral. After Lundeby et al. [#]_.
->>>>>>> 3e4ead31
 
     Parameters
     ----------
@@ -491,11 +472,7 @@
     """Implementation of the "subtraction of noise"-method after Chu.
 
     The noise level is estimated and subtracted from the impulse response
-<<<<<<< HEAD
-    before backward integration [#]_.
-=======
     before backward integration after Chu [#]_.
->>>>>>> 3e4ead31
 
     Parameters
     ----------
@@ -629,11 +606,7 @@
 
     The estimated noise level is subtracted before backward integration,
     the impulse response is truncated at the intersection time,
-<<<<<<< HEAD
-    and the correction for the truncation is applied [#]_, [#]_, [#]_
-=======
     and the correction for the truncation is applied [#]_, [#]_, [#]_.
->>>>>>> 3e4ead31
 
     Parameters
     ----------
@@ -667,15 +640,6 @@
 
     References
     ----------
-<<<<<<< HEAD
-    .. [#]  Lundeby, Virgran, Bietz and Vorlaender - Uncertainties of
-            Measurements in Room Acoustics - ACUSTICA Vol. 81 (1995)
-    .. [#]  W. T. Chu. “Comparison of reverberation measurements using
-            Schroeder's impulse method and decay-curve averaging method”. In:
-            Journal of the Acoustical Society of America 63.5 (1978),
-            pp. 1444-1450.
-    .. [#]  M. Guski, “Influences of external error sources on measurements of
-=======
     .. [#] Lundeby, Virgran, Bietz and Vorlaender - Uncertainties of
            Measurements in Room Acoustics - ACUSTICA Vol. 81 (1995)
     .. [#] W. T. Chu. “Comparison of reverberation measurements using
@@ -683,7 +647,6 @@
            Journal of the Acoustical Society of America 63.5 (1978),
            pp. 1444-1450.
     .. [#] M. Guski, “Influences of external error sources on measurements of
->>>>>>> 3e4ead31
             room acoustic parameters,” 2015.
 
     Examples
