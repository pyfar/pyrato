--- conflicted
+++ resolved
@@ -890,14 +890,8 @@
                     (10*np.log10(noise_estimation[ch]) +
                         dB_above_noise))[-1, 0] + start_idx)
         except IndexError as e:
-<<<<<<< HEAD
             raise Exception(
                 'Regression failed: Low SNR. Estimation terminated.') from e
-=======
-            raise ValueError(
-                'Regression failed: Low SNR. Estimation terminated.'
-            ) from e
->>>>>>> 750a28eb
 
         dyn_range = np.diff(10*np.log10(np.take(
             time_window_data_current_channel, [start_idx, stop_idx])))
@@ -986,20 +980,11 @@
                 stop_idx_loop = np.argwhere(10*np.log10(
                     time_window_data_current_channel[start_idx_loop+1:]) < (
                         10*np.log10(noise_estimation_current_channel)
-<<<<<<< HEAD
-                        + dB_above_noise))[0, 0]
-                                 + start_idx_loop)
-            except IndexError as e:
-                raise Exception(
-                    'Regression failed: Low SNR. Estimation terminated.',
-                    ) from e
-=======
                         + dB_above_noise))[0, 0] + start_idx_loop
             except IndexError as e:
                 raise ValueError(
-                    'Regression failed: Low SNR. Estimation terminated.'
+                    'Regression failed: Low SNR. Estimation terminated.',
                 ) from e
->>>>>>> 750a28eb
 
             # regression_matrix*slope = edc
             regression_matrix = np.vstack((np.ones(
