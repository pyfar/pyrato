--- conflicted
+++ resolved
@@ -94,10 +94,6 @@
     'numpy': ('https://numpy.org/doc/stable/', None),
     'scipy': ('https://docs.scipy.org/doc/scipy/', None),
     'matplotlib': ('https://matplotlib.org/stable/', None),
-<<<<<<< HEAD
-=======
-    'spharpy': ('https://spharpy.readthedocs.io/en/stable/', None),
->>>>>>> 3e4ead31
     'pyfar': ('https://pyfar.readthedocs.io/en/stable/', None),
     }
 
@@ -114,14 +110,8 @@
 # -- HTML theme options
 # https://pydata-sphinx-theme.readthedocs.io/en/stable/user_guide/layout.html
 html_sidebars = {
-<<<<<<< HEAD
-  "pyrato": []
-}
-
-=======
     "pyrato": []
 }
->>>>>>> 3e4ead31
 html_theme_options = {
     "navbar_start": ["navbar-logo"],
     "navbar_end": ["navbar-icon-links", "theme-switcher"],
@@ -149,11 +139,7 @@
 
 # redirect index to pyfar.html
 redirects = {
-<<<<<<< HEAD
      "index": "pyrato.html"
-=======
-     "index": f"{project}.html"
->>>>>>> 3e4ead31
 }
 
 # -- download navbar and style files from gallery -----------------------------
@@ -173,11 +159,7 @@
     with c.request('GET', url, preload_content=False) as res, open(filename, 'wb') as out_file:
         shutil.copyfileobj(res, out_file)
 
-<<<<<<< HEAD
 # replace pyrato hard link to internal link
-=======
-# replace pyfar hard link to internal link
->>>>>>> 3e4ead31
 with open("_static/header.rst", "rt") as fin:
     with open("header.rst", "wt") as fout:
         for line in fin:
