--- conflicted
+++ resolved
@@ -79,12 +79,8 @@
 exclude = [
     ".git",
     "docs",
-<<<<<<< HEAD
-=======
     "examples/",
     "tests/test_data",
-    "setup.py",
->>>>>>> df0c23f3
 ]
 line-length = 79
 lint.ignore = [
