--- conflicted
+++ resolved
@@ -28,14 +28,9 @@
     'watchdog',
     'ruff',
     'coverage',
-<<<<<<< HEAD
-    'Sphinx',
-    'twine',
-    'pydata-sphinx-theme',
-=======
     'Sphinx<8',
     'twine'
->>>>>>> 05763b85
+    'pydata-sphinx-theme',
 ]
 
 setup(
